--- conflicted
+++ resolved
@@ -2762,6 +2762,10 @@
               }
             }
           }
+        },
+        {
+          "name": "new_nav",
+          "type": "u64"
         },
         {
           "name": "rebalance_fee_per_unit",
@@ -5142,13 +5146,10 @@
             "type": "u64"
           },
           {
-<<<<<<< HEAD
-=======
             "name": "new_nav",
             "type": "u64"
           },
           {
->>>>>>> 873b7e89
             "name": "timestamp",
             "type": "i64"
           }
